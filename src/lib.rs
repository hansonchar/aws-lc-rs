<<<<<<< HEAD
mod debug;
=======
extern crate core;

pub mod aead;
>>>>>>> 3aa353cc

pub mod test;

pub mod error;

<<<<<<< HEAD
pub mod digest;
=======
mod debug;

mod c;

mod endian;

mod polyfill;
>>>>>>> 3aa353cc
<|MERGE_RESOLUTION|>--- conflicted
+++ resolved
@@ -1,23 +1,17 @@
-<<<<<<< HEAD
-mod debug;
-=======
 extern crate core;
 
 pub mod aead;
->>>>>>> 3aa353cc
+
+pub mod digest;
 
 pub mod test;
 
 pub mod error;
 
-<<<<<<< HEAD
-pub mod digest;
-=======
 mod debug;
 
 mod c;
 
 mod endian;
 
-mod polyfill;
->>>>>>> 3aa353cc
+mod polyfill;