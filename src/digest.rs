// Copyright 2015-2019 Brian Smith.
//
// Permission to use, copy, modify, and/or distribute this software for any
// purpose with or without fee is hereby granted, provided that the above
// copyright notice and this permission notice appear in all copies.
//
// THE SOFTWARE IS PROVIDED "AS IS" AND THE AUTHORS DISCLAIM ALL WARRANTIES
// WITH REGARD TO THIS SOFTWARE INCLUDING ALL IMPLIED WARRANTIES OF
// MERCHANTABILITY AND FITNESS. IN NO EVENT SHALL THE AUTHORS BE LIABLE FOR ANY
// SPECIAL, DIRECT, INDIRECT, OR CONSEQUENTIAL DAMAGES OR ANY DAMAGES
// WHATSOEVER RESULTING FROM LOSS OF USE, DATA OR PROFITS, WHETHER IN AN ACTION
// OF CONTRACT, NEGLIGENCE OR OTHER TORTIOUS ACTION, ARISING OUT OF OR IN
// CONNECTION WITH THE USE OR PERFORMANCE OF THIS SOFTWARE.

// SPDX-License-Identifier: Apache-2.0
// Modifications Copyright Amazon.com, Inc. or its affiliates. See GitHub history for details.

//! SHA-2 and the legacy SHA-1 digest algorithm.
//!
//! If all the data is available in a single contiguous slice then the `digest`
//! function should be used. Otherwise, the digest can be calculated in
//! multiple steps using `Context`.

// Contrary to Ring's original SHA implementations, which does the hashing operations in rust,
// aws-lc-ring-facade calls the EVP_Digest APIs from AWS-LC's crypto.

#![allow(non_snake_case)]
use crate::{debug, derive_debug_via_id};

mod digest_ctx;
mod sha;
use digest_ctx::DigestContext;
pub use sha::{
    SHA1_FOR_LEGACY_USE_ONLY, SHA1_OUTPUT_LEN, SHA256, SHA256_OUTPUT_LEN, SHA384,
    SHA384_OUTPUT_LEN, SHA512, SHA512_256, SHA512_256_OUTPUT_LEN, SHA512_OUTPUT_LEN,
};
use std::mem::MaybeUninit;
use std::os::raw::c_uint;

/// A context for multi-step (Init-Update-Finish) digest calculations.
///
/// # Examples
///
/// ```
/// use aws_lc_ring_facade::digest;
///
/// let one_shot = digest::digest(&digest::SHA384, b"hello, world");
///
/// let mut ctx = digest::Context::new(&digest::SHA384);
/// ctx.update(b"hello");
/// ctx.update(b", ");
/// ctx.update(b"world");
/// let multi_part = ctx.finish();
///
/// assert_eq!(&one_shot.as_ref(), &multi_part.as_ref());
/// ```
#[derive(Clone)]
pub struct Context {
    /// The context's algorithm.
    pub(crate) algorithm: &'static Algorithm,
    digest_ctx: DigestContext,
    // The spec specifies that SHA-1 and SHA-256 support up to
    // 2^64-1 bits of input. SHA-384 and SHA-512 support up to
    // 2^128-1 bits.
    msg_len: usize,
    max_input_reached: bool,
}

impl Context {
    /// Constructs a new context.
    pub fn new(algorithm: &'static Algorithm) -> Self {
        Self {
            algorithm,
            digest_ctx: DigestContext::new(algorithm).unwrap(),
            msg_len: 0u128 as usize,
            max_input_reached: false,
        }
    }

    /// Updates the message to digest with all the data in `data`.
    ///
    /// The original implementation of Ring defers the failure of overflowed
    /// inputs to `finish`, so we replicate the behavior.
    pub fn update(&mut self, data: &[u8]) {
        unsafe {
            // Check if the message has reached the algorithm's maximum allowed input, or overflowed
            // the msg_len counter.
            (self.msg_len, self.max_input_reached) = self.msg_len.overflowing_add(data.len());
            (!self.max_input_reached)
                .then(|| self.max_input_reached = self.msg_len > self.algorithm.max_input_len);

            if !self.max_input_reached
                && 1 != aws_lc_sys::EVP_DigestUpdate(
                    self.digest_ctx.ctx,
                    data.as_ptr().cast(),
                    data.len(),
                )
            {
                panic!("EVP_DigestUpdate failed")
            }
        }
    }

    /// Finalizes the digest calculation and returns the digest value.
    ///
    /// `finish` consumes the context so it cannot be (mis-)used after `finish`
    /// has been called.
    pub fn finish(self) -> Digest {
        assert!(!self.max_input_reached);

        let mut output: Vec<u8> = vec![0u8; MAX_OUTPUT_LEN];
        let mut out_len = MaybeUninit::<c_uint>::uninit();
        unsafe {
            if 1 != aws_lc_sys::EVP_DigestFinal(
                self.digest_ctx.ctx,
                output.as_mut_ptr(),
                out_len.as_mut_ptr(),
            ) {
                panic!("EVP_DigestFinal failed")
            }
        }

        Digest {
            algorithm: self.algorithm,
            digest_msg: <[u8; MAX_OUTPUT_LEN]>::try_from(&output[..MAX_OUTPUT_LEN]).unwrap(),
            digest_len: self.algorithm.output_len,
        }
    }

    /// The algorithm that this context is using.
    #[inline(always)]
    pub fn algorithm(&self) -> &'static Algorithm {
        self.algorithm
    }
}

/// Returns the digest of `data` using the given digest algorithm.
///
/// # Examples:
///
/// ```
/// # #[cfg(feature = "alloc")]
/// # {
/// use ring::{digest, test};
/// let expected_hex = "09ca7e4eaa6e8ae9c7d261167129184883644d07dfba7cbfbc4c8a2e08360d5b";
/// let expected: Vec<u8> = test::from_hex(expected_hex).unwrap();
/// let actual = digest::digest(&digest::SHA256, b"hello, world");
///
/// assert_eq!(&expected, &actual.as_ref());
/// # }
/// ```
pub fn digest(algorithm: &'static Algorithm, data: &[u8]) -> Digest {
    let mut output: Vec<u8> = vec![0u8; MAX_OUTPUT_LEN];
    (algorithm.one_shot_hash)(data, &mut output);

    Digest {
        algorithm,
        digest_msg: <[u8; MAX_OUTPUT_LEN]>::try_from(&output[..MAX_OUTPUT_LEN]).unwrap(),
        digest_len: algorithm.output_len,
    }
}

/// A calculated digest value.
///
/// Use [`Self::as_ref`] to get the value as a `&[u8]`.
#[derive(Clone, Copy)]
pub struct Digest {
    /// The trait `Copy` can't be implemented for dynamic arrays, so we set a
    /// fixed array and the appropriate length.
    digest_msg: [u8; MAX_OUTPUT_LEN],
    digest_len: usize,

    algorithm: &'static Algorithm,
}

impl Digest {
    /// The algorithm that was used to calculate the digest value.
    #[inline(always)]
    pub fn algorithm(&self) -> &'static Algorithm {
        self.algorithm
    }
}

impl AsRef<[u8]> for Digest {
    #[inline(always)]
    fn as_ref(&self) -> &[u8] {
        &self.digest_msg[..self.digest_len]
    }
}

impl core::fmt::Debug for Digest {
    fn fmt(&self, fmt: &mut core::fmt::Formatter) -> core::fmt::Result {
        write!(fmt, "{:?}:", self.algorithm)?;
        debug::write_hex_bytes(fmt, self.as_ref())
    }
}

/// A digest algorithm.
pub struct Algorithm {
    /// The length of a finalized digest.
    pub output_len: usize,

    /// The size of the chaining value of the digest function, in bytes. For
    /// non-truncated algorithms (SHA-1, SHA-256, SHA-512), this is equal to
    /// `output_len`. For truncated algorithms (e.g. SHA-384, SHA-512/256),
    /// this is equal to the length before truncation. This is mostly helpful
    /// for determining the size of an HMAC key that is appropriate for the
    /// digest algorithm.
    ///
    /// This function isn't actually used in aws-lc-ring-facade, and is only
    /// kept for compatibility with the original ring implementation.
    pub chaining_len: usize,

    /// The internal block length.
    pub block_len: usize,

    max_input_len: usize,

<<<<<<< HEAD
    pub(crate) id: AlgorithmID,
=======
    one_shot_hash: fn(msg: &[u8], output: &mut [u8]),

    id: AlgorithmID,
>>>>>>> 5da3a3fc
}

#[derive(Debug, Eq, PartialEq)]
pub(crate) enum AlgorithmID {
    SHA1,
    SHA256,
    SHA384,
    SHA512,
    SHA512_256,
}

impl PartialEq for Algorithm {
    fn eq(&self, other: &Self) -> bool {
        self.id == other.id
    }
}

impl Eq for Algorithm {}

derive_debug_via_id!(Algorithm);

/// The maximum block length ([`Algorithm::block_len`]) of all the algorithms
/// in this module.
pub const MAX_BLOCK_LEN: usize = 1024 / 8;

/// The maximum output length ([`Algorithm::output_len`]) of all the
/// algorithms in this module.
pub const MAX_OUTPUT_LEN: usize = 512 / 8;

/// The maximum chaining length ([`Algorithm::chaining_len`]) of all the
/// algorithms in this module.
pub const MAX_CHAINING_LEN: usize = MAX_OUTPUT_LEN;

#[cfg(test)]
mod tests {
    mod max_input {
        extern crate alloc;
        use super::super::super::digest;
        use crate::digest::digest_ctx::DigestContext;
        use alloc::vec;

        macro_rules! max_input_tests {
            ( $algorithm_name:ident ) => {
                mod $algorithm_name {
                    use super::super::super::super::digest;

                    #[test]
                    fn max_input_test() {
                        super::max_input_test(&digest::$algorithm_name);
                    }

                    #[test]
                    #[should_panic]
                    fn too_long_input_test_block() {
                        super::too_long_input_test_block(&digest::$algorithm_name);
                    }

                    #[test]
                    #[should_panic]
                    fn too_long_input_test_byte() {
                        super::too_long_input_test_byte(&digest::$algorithm_name);
                    }
                }
            };
        }

        fn max_input_test(alg: &'static digest::Algorithm) {
            let mut context = nearly_full_context(alg);
            let next_input = vec![0u8; alg.block_len - 1];
            context.update(&next_input);
            let _ = context.finish(); // no panic
        }

        fn too_long_input_test_block(alg: &'static digest::Algorithm) {
            let mut context = nearly_full_context(alg);
            let next_input = vec![0u8; alg.block_len];
            context.update(&next_input);
            let _ = context.finish(); // should panic
        }

        fn too_long_input_test_byte(alg: &'static digest::Algorithm) {
            let mut context = nearly_full_context(alg);
            let next_input = vec![0u8; alg.block_len - 1];
            context.update(&next_input); // no panic
            context.update(&[0]);
            let _ = context.finish(); // should panic
        }

        fn nearly_full_context(alg: &'static digest::Algorithm) -> digest::Context {
            // All implementations of Ring's original digest only support up
            // to 2^64-1 bits of input; AWS-LC's rust wrappers support up to
            // 2^128-1 for SHA-384 and SHA-512, aligning with the spec.
            digest::Context {
                algorithm: alg,
                digest_ctx: DigestContext::new(alg).unwrap(),
                msg_len: (alg.max_input_len - alg.block_len + 1),
                max_input_reached: false,
            }
        }

        max_input_tests!(SHA1_FOR_LEGACY_USE_ONLY);
        max_input_tests!(SHA256);
        max_input_tests!(SHA384);
        max_input_tests!(SHA512);
    }
}<|MERGE_RESOLUTION|>--- conflicted
+++ resolved
@@ -216,13 +216,9 @@
 
     max_input_len: usize,
 
-<<<<<<< HEAD
+    one_shot_hash: fn(msg: &[u8], output: &mut [u8]),
+
     pub(crate) id: AlgorithmID,
-=======
-    one_shot_hash: fn(msg: &[u8], output: &mut [u8]),
-
-    id: AlgorithmID,
->>>>>>> 5da3a3fc
 }
 
 #[derive(Debug, Eq, PartialEq)]
